import { NextResponse } from 'next/server';
<<<<<<< HEAD
import { getQuestionById } from '@/lib/quiz-service';
import { ApiError } from '@/types/database';
=======
import { executeQuery } from '@/lib/database';

interface Question {
  id: number;
  body: string;
  choices: string | object; // JSON文字列またはオブジェクト
  correct_key: string | object; // JSON文字列またはオブジェクト
}
>>>>>>> cee5de9c

export async function GET(
  _request: Request,
  { params }: { params: Promise<{ id: string }> }
) {
  try {
    const { id } = await params;
    const questionId = parseInt(id);
    
    if (isNaN(questionId) || questionId <= 0) {
      const errorResponse: ApiError = { 
        error: '無効な問題IDです',
        details: '問題IDは正の整数である必要があります'
      };
      return NextResponse.json(errorResponse, { status: 400 });
    }

<<<<<<< HEAD
    const question = await getQuestionById(questionId);
=======
    // 問題情報を取得
    const questions = await executeQuery<Question>(`
      SELECT 
        id,
        body,
        choices,
        correct_key
      FROM questions 
      WHERE id = ? AND deleted_at IS NULL
    `, [questionId]);
>>>>>>> cee5de9c

    if (!question) {
      const errorResponse: ApiError = { 
        error: '問題が見つかりません',
        details: `ID ${questionId} の問題は存在しないか、削除されています`
      };
      return NextResponse.json(errorResponse, { status: 404 });
    }

<<<<<<< HEAD
    // クライアントには正解を送信しない
    const { correct_key, explanation, ...questionForClient } = question;
=======
    const question = questions[0];
  
    
    // choicesが既にオブジェクトかどうかを確認
    let parsedChoices;
    if (typeof question.choices === 'string') {
      // 文字列の場合はJSONとして解析
      try {
        parsedChoices = JSON.parse(question.choices);
      } catch (error) {
        console.error('Failed to parse choices JSON:', error);
        return NextResponse.json(
          { error: '問題データに不整合があります' },
          { status: 500 }
        );
      }
    } else {
      // 既にオブジェクトの場合はそのまま使用
      parsedChoices = question.choices;
    }
>>>>>>> cee5de9c

    // correct_keyの解析
    let parsedCorrectKey;
    if (typeof question.correct_key === 'string') {
      try {
        parsedCorrectKey = JSON.parse(question.correct_key);
      } catch (error) {
        console.error('Failed to parse correct_key JSON:', error);
        return NextResponse.json(
          { error: '問題データに不整合があります' },
          { status: 500 }
        );
      }
    } else {
      parsedCorrectKey = question.correct_key;
    }

    return NextResponse.json({ 
<<<<<<< HEAD
      question: questionForClient
=======
      question: {
        id: question.id,
        body: question.body,
        choices: parsedChoices,
        correct_key: parsedCorrectKey
      }
>>>>>>> cee5de9c
    });
  } catch (error) {
    console.error('Question fetch error:', error);
    const errorResponse: ApiError = {
      error: 'データベースエラーが発生しました',
      details: error instanceof Error ? error.message : '不明なエラー'
    };
    return NextResponse.json(errorResponse, { status: 500 });
  }
}<|MERGE_RESOLUTION|>--- conflicted
+++ resolved
@@ -1,17 +1,6 @@
 import { NextResponse } from 'next/server';
-<<<<<<< HEAD
 import { getQuestionById } from '@/lib/quiz-service';
 import { ApiError } from '@/types/database';
-=======
-import { executeQuery } from '@/lib/database';
-
-interface Question {
-  id: number;
-  body: string;
-  choices: string | object; // JSON文字列またはオブジェクト
-  correct_key: string | object; // JSON文字列またはオブジェクト
-}
->>>>>>> cee5de9c
 
 export async function GET(
   _request: Request,
@@ -29,20 +18,7 @@
       return NextResponse.json(errorResponse, { status: 400 });
     }
 
-<<<<<<< HEAD
     const question = await getQuestionById(questionId);
-=======
-    // 問題情報を取得
-    const questions = await executeQuery<Question>(`
-      SELECT 
-        id,
-        body,
-        choices,
-        correct_key
-      FROM questions 
-      WHERE id = ? AND deleted_at IS NULL
-    `, [questionId]);
->>>>>>> cee5de9c
 
     if (!question) {
       const errorResponse: ApiError = { 
@@ -52,31 +28,8 @@
       return NextResponse.json(errorResponse, { status: 404 });
     }
 
-<<<<<<< HEAD
     // クライアントには正解を送信しない
     const { correct_key, explanation, ...questionForClient } = question;
-=======
-    const question = questions[0];
-  
-    
-    // choicesが既にオブジェクトかどうかを確認
-    let parsedChoices;
-    if (typeof question.choices === 'string') {
-      // 文字列の場合はJSONとして解析
-      try {
-        parsedChoices = JSON.parse(question.choices);
-      } catch (error) {
-        console.error('Failed to parse choices JSON:', error);
-        return NextResponse.json(
-          { error: '問題データに不整合があります' },
-          { status: 500 }
-        );
-      }
-    } else {
-      // 既にオブジェクトの場合はそのまま使用
-      parsedChoices = question.choices;
-    }
->>>>>>> cee5de9c
 
     // correct_keyの解析
     let parsedCorrectKey;
@@ -95,16 +48,7 @@
     }
 
     return NextResponse.json({ 
-<<<<<<< HEAD
       question: questionForClient
-=======
-      question: {
-        id: question.id,
-        body: question.body,
-        choices: parsedChoices,
-        correct_key: parsedCorrectKey
-      }
->>>>>>> cee5de9c
     });
   } catch (error) {
     console.error('Question fetch error:', error);
